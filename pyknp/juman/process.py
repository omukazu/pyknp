--- conflicted
+++ resolved
@@ -40,62 +40,16 @@
 class Subprocess(object):
 
     def __init__(self, command, timeout=180):
-<<<<<<< HEAD
-        self.subproc_args = {'stdout': subprocess.PIPE, 'stderr': subprocess.STDOUT, 'timeout': timeout}
+        self.subproc_args = {'stdout': subprocess.PIPE, 'stdout': subprocess.STDOUT, 'timeout': timeout, 'cwd': '.', 'close_fds': sys.platform != "win32"}
         self.command=command
 
     def query(self, sentence, pattern):
         assert(isinstance(sentence, six.text_type))
-        proc = subprocess.run(self.command, input=(sentence+"\n").encode(), check=True, **self.subproc_args)
+        env = os.environ.copy()
+        proc = subprocess.run(self.command, input=(sentence+"\n").encode(), env=env, check=True, **self.subproc_args)
         result = ""
         for line in proc.stdout.decode().split("\n"):
             if re.search(pattern, line):
                 break
-            result = "%s%s\n" % (result, line)
-=======
-        subproc_args = {'stdin': subprocess.PIPE, 'stdout': subprocess.PIPE,
-                        'cwd': '.', 'close_fds': sys.platform != "win32"}
-        try:
-            env = os.environ.copy()
-            self.process = subprocess.Popen(command, env=env, **subproc_args)
-            self.process_command = command
-            self.process_timeout = timeout
-        except OSError:
-            raise
-
-    def __del__(self):
-        self.process.stdin.close()
-        self.process.stdout.close()
-        try:
-            self.process.kill()
-            self.process.wait()
-        except OSError:
-            pass
-        except TypeError:
-            pass
-        except AttributeError:
-            pass
-
-    def query(self, sentence, pattern):
-        assert(isinstance(sentence, six.text_type))
-        sentence = sentence.strip() + '\n'  # ensure sentence ends with '\n'
-
-        def alarm_handler(signum, frame):
-            raise subprocess.TimeoutExpired(self.process_command, self.process_timeout)
-
-        signal.signal(signal.SIGALRM, alarm_handler)
-        signal.alarm(self.process_timeout)
-        result = ''
-        try:
-            self.process.stdin.write(sentence.encode('utf-8'))
-            self.process.stdin.flush()
-            while True:
-                line = self.process.stdout.readline().decode('utf-8').rstrip()
-                if re.search(pattern, line):
-                    break
-                result += line + '\n'
-        finally:
-            signal.alarm(0)
-        self.process.stdout.flush()
->>>>>>> 562170e7
+            result += line + '\n'
         return result